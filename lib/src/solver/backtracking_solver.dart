// Copyright (c) 2012, the Dart project authors.  Please see the AUTHORS file
// for details. All rights reserved. Use of this source code is governed by a
// BSD-style license that can be found in the LICENSE file.

/// A back-tracking depth-first solver.
///
/// Attempts to find the best solution for a root package's transitive
/// dependency graph, where a "solution" is a set of concrete package versions.
/// A valid solution will select concrete versions for every package reached
/// from the root package's dependency graph, and each of those packages will
/// fit the version constraints placed on it.
///
/// The solver builds up a solution incrementally by traversing the dependency
/// graph starting at the root package. When it reaches a new package, it gets
/// the set of versions that meet the current constraint placed on it. It
/// *speculatively* selects one version from that set and adds it to the
/// current solution and then proceeds. If it fully traverses the dependency
/// graph, the solution is valid and it stops.
///
/// If it reaches an error because:
///
/// - A new dependency is placed on a package that's already been selected in
///   the solution and the selected version doesn't match the new constraint.
///
/// - There are no versions available that meet the constraint placed on a
///   package.
///
/// - etc.
///
/// then the current solution is invalid. It will then backtrack to the most
/// recent speculative version choice and try the next one. That becomes the
/// new in-progress solution and it tries to proceed from there. It will keep
/// doing this, traversing and then backtracking when it meets a failure until
/// a valid solution has been found or until all possible options for all
/// speculative choices have been exhausted.
import 'dart:async';

import 'package:pub_semver/pub_semver.dart';

import '../barback.dart' as barback;
import '../exceptions.dart';
import '../flutter.dart' as flutter;
import '../lock_file.dart';
import '../log.dart' as log;
import '../package.dart';
import '../pubspec.dart';
import '../sdk.dart' as sdk;
import '../source/unknown.dart';
import '../system_cache.dart';
import '../utils.dart';
import 'deducer.dart';
import 'fact.dart' as fact;
import 'version_queue.dart';
import 'version_selection.dart';
import 'version_solver.dart';

/// The top-level solver.
///
/// Keeps track of the current potential solution, and the other possible
/// versions for speculative package selections. Backtracks and advances to the
/// next potential solution in the case of a failure.
class BacktrackingSolver {
  final SolveType type;
  final SystemCache systemCache;
  final Package root;

  /// The lockfile that was present before solving.
  final LockFile lockFile;

  /// A cache of data requested during solving.
  final SolverCache cache;

  /// The set of packages that are being explicitly upgraded.
  ///
  /// The solver will only allow the very latest version for each of these
  /// packages.
  final _forceLatest = new Set<String>();

  /// The set of packages whose dependency is being overridden by the root
  /// package, keyed by the name of the package.
  ///
  /// Any dependency on a package that appears in this map will be overriden
  /// to use the one here.
  final _overrides = new Map<String, PackageDep>();

  /// The package versions currently selected by the solver, along with the
  /// versions which are remaining to be tried.
  ///
  /// Every time a package is encountered when traversing the dependency graph,
  /// the solver must select a version for it, sometimes when multiple versions
  /// are valid. This keeps track of which versions have been selected so far
  /// and which remain to be tried.
  ///
  /// Each entry in the list is a [VersionQueue], which is an ordered queue of
  /// versions to try for a single package. It maintains the currently selected
  /// version for that package. When a new dependency is encountered, a queue
  /// of versions of that dependency is pushed onto the end of the list. A
  /// queue is removed from the list once it's empty, indicating that none of
  /// the versions provided a solution.
  ///
  /// The solver tries versions in depth-first order, so only the last queue in
  /// the list will have items removed from it. When a new constraint is placed
  /// on an already-selected package, and that constraint doesn't match the
  /// selected version, that will cause the current solution to fail and
  /// trigger backtracking.
  final _versions = <VersionQueue>[];

  /// The current set of package versions the solver has selected, along with
  /// metadata about those packages' dependencies.
  ///
  /// This has the same view of the selected versions as [_versions], except for
  /// two differences. First, [_versions] doesn't have an entry for the root
  /// package, since it has only one valid version, but [_selection] does, since
  /// its dependencies are relevant. Second, when backtracking, [_versions]
  /// contains the version that's being backtracked, while [_selection] does
  /// not.
  VersionSelection _selection;

  final _deducer = new Deducer();

  /// The number of solutions the solver has tried so far.
  var _attemptedSolutions = 1;

  /// A pubspec for pub's implicit dependencies on barback and related packages.
  final Pubspec _implicitPubspec;

  BacktrackingSolver(SolveType type, SystemCache systemCache, this.root,
          this.lockFile, List<String> useLatest)
      : type = type,
        systemCache = systemCache,
        cache = new SolverCache(type, systemCache),
        _implicitPubspec = _makeImplicitPubspec(systemCache) {
    _selection = new VersionSelection(this);

    for (var package in useLatest) {
      // TODO: we should add a fact here, but how do we do that when we don't
      // know the source?
      _forceLatest.add(package);
    }

    for (var override in root.dependencyOverrides) {
      _overrides[override.name] = override;
    }
  }

  /// Creates [_implicitPubspec].
  static Pubspec _makeImplicitPubspec(SystemCache systemCache) {
    var dependencies = <PackageDep>[];
    barback.pubConstraints.forEach((name, constraint) {
      dependencies.add(
          systemCache.sources.hosted.refFor(name)
              .withConstraint(constraint));
    });

    return new Pubspec("pub itself", dependencies: dependencies);
  }

  /// Run the solver.
  ///
  /// Completes with a list of specific package versions if successful or an
  /// error if it failed to find a solution.
  Future<SolveResult> solve() async {
    var stopwatch = new Stopwatch();

    _logParameters();

    // Sort the overrides by package name to make sure they're deterministic.
    var overrides = _overrides.values.toList();
    overrides.sort((a, b) => a.name.compareTo(b.name));

    try {
      stopwatch.start();

      // Pre-cache the root package's known pubspec.
      var rootID = new PackageId.root(root);
      _deducer.setAllIds([rootID]);
      _deducer.add(new fact.Required(rootID.withConstraint(rootID.version)));
      await _selection.select(rootID);

      _validateSdkConstraint(rootID, root.pubspec);

      logSolve();
      var packages = await _solve();

      var pubspecs = <String, Pubspec>{};
      for (var id in packages) {
        pubspecs[id.name] = await _getPubspec(id);
      }

      return new SolveResult.success(systemCache.sources, root, lockFile,
          packages, overrides, pubspecs, _getAvailableVersions(packages),
          _attemptedSolutions);
    } on SolveFailure catch (error) {
      // Wrap a failure in a result so we can attach some other data.
      return new SolveResult.failure(systemCache.sources, root, lockFile,
          overrides, error, _attemptedSolutions);
    } finally {
      // Gather some solving metrics.
      var buffer = new StringBuffer();
      buffer.writeln('${runtimeType} took ${stopwatch.elapsed} seconds.');
      buffer.writeln('- Tried $_attemptedSolutions solutions');
      buffer.writeln(cache.describeResults());
      log.solver(buffer);
    }
  }

  /// Generates a map containing all of the known available versions for each
  /// package in [packages].
  ///
  /// The version list may not always be complete. If the package is the root
  /// root package, or if it's a package that we didn't unlock while solving
  /// because we weren't trying to upgrade it, we will just know the current
  /// version.
  Map<String, List<Version>> _getAvailableVersions(List<PackageId> packages) {
    var availableVersions = <String, List<Version>>{};
    for (var package in packages) {
      var cached = cache.getCachedVersions(package.toRef());
      // If the version list was never requested, just use the one known
      // version.
      var versions = cached == null
          ? [package.version]
          : cached.map((id) => id.version).toList();

      availableVersions[package.name] = versions;
    }

    return availableVersions;
  }

  /// Gets the version of [package] currently locked in the lock file.
  ///
  /// Returns `null` if it isn't in the lockfile (or has been unlocked).
  PackageId getLocked(String package) {
    if (type == SolveType.GET) return lockFile.packages[package];

    // When downgrading, we don't want to force the latest versions of
    // non-hosted packages, since they don't support multiple versions and thus
    // can't be downgraded.
    if (type == SolveType.DOWNGRADE) {
      var locked = lockFile.packages[package];
      if (locked != null && !locked.source.hasMultipleVersions) return locked;
    }

    if (_forceLatest.isEmpty || _forceLatest.contains(package)) return null;
    return lockFile.packages[package];
  }

  /// Gets the package [name] that's currently contained in the lockfile if it
  /// matches the current constraint and has the same source and description as
  /// other references to that package.
  ///
  /// Returns `null` otherwise.
  PackageId _getValidLocked(String name) {
    var package = getLocked(name);
    if (package == null) return null;

    var constraint = _selection.getConstraint(name);
    if (!constraint.allows(package.version)) {
      logSolve('$package is locked but does not match $constraint');
      return null;
    } else {
      logSolve('$package is locked');
    }

    var required = _selection.getRequiredDependency(name);
    if (required != null && !package.samePackage(required.dep)) return null;

    return package;
  }

  /// Tries to find the best set of versions that meet the constraints.
  ///
  /// Selects matching versions of unselected packages, or backtracks if there
  /// are no such versions.
  Future<List<PackageId>> _solve() async {
    // TODO(nweiz): Use real while loops when issue 23394 is fixed.
    await Future.doWhile(() async {
      // Avoid starving the event queue by waiting for a timer-level event.
      await new Future(() {});

      // If there are no more packages to traverse, we've traversed the whole
      // graph.
      var ref = _selection.nextUnselected;
      if (ref == null) return false;

      var queue;
      try {
        queue = await _versionQueueFor(ref);
      } on SolveFailure catch (error) {
        // TODO(nweiz): adjust the priority of [ref] in the unselected queue
        // since we now know it's problematic. We should reselect it as soon as
        // we've selected a different version of one of its dependers.

        // There are no valid versions of [ref] to select, so we have to
        // backtrack and unselect some previously-selected packages.
        if (await _backtrack()) return true;

        // Backtracking failed, which means we're out of possible solutions.
        // Throw the error that caused us to try backtracking.
        if (error is! NoVersionException) rethrow;

        // If we got a NoVersionException, convert it to a
        // non-version-specific one so that it's clear that there aren't *any*
        // acceptable versions that satisfy the constraint.
        throw new NoVersionException(
            error.package,
            null,
            (error as NoVersionException).constraint,
            error.dependencies);
      }

      await _selection.select(queue.current);
      _versions.add(queue);

      logSolve();
      return true;
    });

    // If we got here, we successfully found a solution.
    return _selection.ids.where((id) => !id.isMagic).toList();
  }

  /// Creates a queue of available versions for [ref].
  ///
  /// The returned queue starts at a version that is valid according to the
  /// current dependency constraints. If no such version is available, throws a
  /// [SolveFailure].
  Future<VersionQueue> _versionQueueFor(PackageRef ref) async {
    if (ref.isRoot) {
      return await VersionQueue.create(
          new PackageId.root(root), () => new Future.value([]));
    }

    var locked = _getValidLocked(ref.name);
    var queue = await VersionQueue.create(locked,
        () => _getAllowedVersions(ref, locked));

    await _findValidVersion(queue);

    return queue;
  }

  /// Gets all versions of [ref] that could be selected, other than [locked].
  Future<Iterable<PackageId>> _getAllowedVersions(PackageRef ref,
      PackageId locked) async {
    var allowed;
    try {
      allowed = await cache.getVersions(ref);
      _deducer.setAllIds(allowed);
    } on PackageNotFoundException catch (error) {
      _deducer.add(new fact.Disallowed(
          ref.withConstraint(VersionConstraint.any),
          [fact.Cause.packageNotFound]));
      // Show the user why the package was being requested.
      throw new DependencyNotFoundException(
          ref.name, error, _selection.getDependenciesOn(ref.name).toList());
    }

    if (_forceLatest.contains(ref.name)) allowed = [allowed.first];

    if (locked != null) {
      allowed = allowed.where((version) => version != locked);
    }

    return allowed;
  }

  /// Backtracks from the current failed solution and determines the next
  /// solution to try.
  ///
  /// This backjumps based on the cause of previous failures to minimize
  /// backtracking.
  ///
  /// Returns `true` if there is a new solution to try.
  Future<bool> _backtrack() async {
    // Bail if there is nothing to backtrack to.
    if (_versions.isEmpty) return false;

    // TODO(nweiz): Use real while loops when issue 23394 is fixed.

    // Advance past the current version of the leaf-most package.
    await Future.doWhile(() async {
      // Move past any packages that couldn't have led to the failure.
      await Future.doWhile(() async {
        if (_versions.isEmpty || _versions.last.hasFailed) return false;
        var queue = _versions.removeLast();
        assert(_selection.ids.last == queue.current);
        await _selection.unselectLast();
        return true;
      });

      if (_versions.isEmpty) return false;

      var queue = _versions.last;
      var name = queue.current.name;
      assert(_selection.ids.last == queue.current);
      await _selection.unselectLast();

      // Fast forward through versions to find one that's valid relative to the
      // current constraints.
      var foundVersion = false;
      if (await queue.advance()) {
        try {
          await _findValidVersion(queue);
          foundVersion = true;
        } on SolveFailure {
          // `foundVersion` is already false.
        }
      }

      // If we found a valid version, add it to the selection and stop
      // backtracking. Otherwise, backtrack through this package and on.
      if (foundVersion) {
        await _selection.select(queue.current);
        logSolve();
        return false;
      } else {
        logSolve('no more versions of $name, backtracking');
        _versions.removeLast();
        return true;
      }
    });

    if (!_versions.isEmpty) _attemptedSolutions++;
    return !_versions.isEmpty;
  }

  /// Rewinds [queue] until it reaches a version that's valid relative to the
  /// current constraints.
  ///
  /// If the first version is valid, no rewinding will be done. If no version is
  /// valid, this throws a [SolveFailure] explaining why.
  Future _findValidVersion(VersionQueue queue) async {
    var failed = false;
    while (true) {
      try {
        await _checkVersion(queue.current);
        break;
      } on SolveFailure {
        var name = queue.current.name;

        // The first time selecting a version fails, add all the dependers on
        // the package in question to [_deducer].
        if (!failed) {
          // TODO: should this fact-ify transitive dependers as well? If not,
          // how are they going to get resolved? See deducer debug info for "no
          // version that matches combined constraint" test.
          for (var dependency in _selection.getDependenciesOn(name)) {
            _deducer.add(_dependencyToFact(dependency));
          }
          failed = true;
        }

        if (await queue.advance()) continue;

        // If we've run out of valid versions for this package, mark its oldest
        // depender as failing. This ensures that we look at graphs in which the
        // package isn't selected at all.
        _fail(_selection.getDependenciesOn(name).first.depender.name);

        // TODO(nweiz): Throw a more detailed error here that combines all the
        // errors that were thrown for individual versions and fully explains
        // why we couldn't select any versions.

        // The queue is out of versions, so throw the final error we
        // encountered while trying to find one.
        rethrow;
      }
    }
  }

  /// Checks whether the package identified by [id] is valid relative to the
  /// current constraints.
  ///
  /// If it's not, throws a [SolveFailure] explaining why.
  Future _checkVersion(PackageId id) async {
    var constraint = _selection.getConstraint(id.name);
    if (!constraint.allows(id.version)) {
      var deps = _selection.getDependenciesOn(id.name);
      for (var dep in deps) {
        if (dep.dep.constraint.allows(id.version)) continue;
        _fail(dep.depender.name);
      }

      logSolve(
          "version ${id.version} of ${id.name} doesn't match $constraint:\n" +
              _selection.describeDependencies(id.name));
      throw new NoVersionException(
          id.name, id.version, constraint, deps.toList());
    }

    var pubspec;
    try {
      pubspec = await _getPubspec(id);
    } on PackageNotFoundException {
      // We can only get here if the lockfile refers to a specific package
      // version that doesn't exist (probably because it was yanked).
      _deducer.add(new fact.Disallowed(
          id.withConstraint(id.version), [fact.Cause.noVersion]));
      throw new NoVersionException(id.name, null, id.version, []);
    }

    _validateSdkConstraint(id, pubspec);

    for (var dep in await depsFor(id)) {
      if (dep.isMagic) continue;

      var dependency = new Dependency(id, dep);
      var allDeps = _selection.getDependenciesOn(dep.name).toList();
      allDeps.add(dependency);

      var depConstraint = _selection.getConstraint(dep.name);
      if (!depConstraint.allowsAny(dep.constraint)) {
        _deducer.add(_dependencyToFact(dependency));

        for (var otherDep in _selection.getDependenciesOn(dep.name)) {
          if (otherDep.dep.constraint.allowsAny(dep.constraint)) continue;
          _deducer.add(_dependencyToFact(otherDep));
          _fail(otherDep.depender.name);
        }

        logSolve(
            'inconsistent constraints on ${dep.name}:\n'
            '  $dependency\n' +
                _selection.describeDependencies(dep.name));
        throw new DisjointConstraintException(dep.name, allDeps);
      }

      var selected = _selection.selected(dep.name);
      if (selected != null && !dep.constraint.allows(selected.version)) {
        _deducer.add(_dependencyToFact(dependency));
        _fail(dep.name);

        logSolve(
            "constraint doesn't match selected version ${selected.version} of "
                "${dep.name}:\n"
            "  $dependency");
        throw new NoVersionException(dep.name, selected.version, dep.constraint,
            allDeps);
      }

      var required = _selection.getRequiredDependency(dep.name);
      if (required == null) continue;

      if (dep.source != required.dep.source) {
        _deducer.add(_dependencyToFact(dependency));

        // Mark the dependers as failing rather than the package itself, because
        // no version from this source will be compatible.
        for (var otherDep in _selection.getDependenciesOn(dep.name)) {
          _deducer.add(_dependencyToFact(otherDep));
          _fail(otherDep.depender.name);
        }

        logSolve(
            'inconsistent source "${dep.source}" for ${dep.name}:\n'
            '  $dependency\n' +
                _selection.describeDependencies(dep.name));
        throw new SourceMismatchException(dep.name, allDeps);
      }

      if (!dep.samePackage(required.dep)) {
        _deducer.add(_dependencyToFact(dependency));
        // Mark the dependers as failing rather than the package itself, because
        // no version with this description will be compatible.
        for (var otherDep in _selection.getDependenciesOn(dep.name)) {
          _deducer.add(_dependencyToFact(otherDep));
          _fail(otherDep.depender.name);
        }

        logSolve(
            'inconsistent description "${dep.description}" for ${dep.name}:\n'
            '  $dependency\n' +
                _selection.describeDependencies(dep.name));
        throw new DescriptionMismatchException(dep.name, allDeps);
      }
    }

    return true;
  }

  /// Marks the package named [name] as having failed.
  ///
  /// This will cause the backtracker not to jump over this package.
  void _fail(String name) {
    // Don't mark the root package as failing because it's not in [_versions]
    // and there's only one version of it anyway.
    if (name == root.name) return;
    _versions.firstWhere((queue) => queue.current.name == name).fail();
  }

  /// Returns the dependencies of the package identified by [id].
  ///
  /// This takes overrides and dev dependencies into account when neccessary.
  Future<Set<PackageDep>> depsFor(PackageId id) async {
    var pubspec = await _getPubspec(id);
    var deps = pubspec.dependencies.toSet();
    if (id.isRoot) {
      // Include dev dependencies of the root package.
      deps.addAll(pubspec.devDependencies);

      // Add all overrides. This ensures a dependency only present as an
      // override is still included.
      deps.addAll(_overrides.values);

      // Replace any overridden dependencies.
      deps = deps.map((dep) {
        var override = _overrides[dep.name];
        if (override != null) return override;

        // Not overridden.
        return dep;
      }).toSet();
    } else {
      // Ignore any overridden dependencies.
      deps.removeWhere((dep) => _overrides.containsKey(dep.name));
    }

    // Make sure the package doesn't have any bad dependencies.
    for (var dep in deps.toSet()) {
      if (!dep.isRoot && dep.source is UnknownSource) {
        _deducer.add(new fact.Dependency(id.withConstraint(id.version), dep));
        _deducer.add(new fact.Disallowed(
            dep.withConstraint(VersionConstraint.any),
            [fact.Cause.unknownSource]));
        throw new UnknownSourceException(id.name, [new Dependency(id, dep)]);
      }

      if (dep.name == 'barback') {
        deps.add(new PackageDep.magic('pub itself'));
      }
    }

    return deps;
  }

  /// Loads and returns the pubspec for [id].
  Future<Pubspec> _getPubspec(PackageId id) async {
    if (id.isRoot) return root.pubspec;
    if (id.isMagic && id.name == 'pub itself') return _implicitPubspec;
    return await systemCache.source(id.source).describe(id);
  }

  /// Logs the initial parameters to the solver.
  void _logParameters() {
    var buffer = new StringBuffer();
    buffer.writeln("Solving dependencies:");
    for (var package in root.dependencies) {
      buffer.write("- $package");
      var locked = getLocked(package.name);
      if (_forceLatest.contains(package.name)) {
        buffer.write(" (use latest)");
      } else if (locked != null) {
        var version = locked.version;
        buffer.write(" (locked to $version)");
      }
      buffer.writeln();
    }
    log.solver(buffer.toString().trim());
  }

  /// Logs [message] in the context of the current selected packages.
  ///
  /// If [message] is omitted, just logs a description of leaf-most selection.
  void logSolve([String message]) {
    if (message == null) {
      if (_versions.isEmpty) {
        message = "* start at root";
      } else {
        message = "* select ${_versions.last.current}";
      }
    } else {
      // Otherwise, indent it under the current selected package.
      message = prefixLines(message);
    }

    // Indent for the previous selections.
    log.solver(prefixLines(message, prefix: '| ' * _versions.length));
  }

  /// Ensures that if [pubspec] has an SDK constraint, then it is compatible
  /// with the current SDK.
  ///
  /// Throws a [SolveFailure] if not.
  void _validateSdkConstraint(PackageId id, Pubspec pubspec) {
    if (_overrides.containsKey(pubspec.name)) return;

<<<<<<< HEAD
    _deducer.add(new fact.Disallowed(
        id.withConstraint(id.version), [fact.Cause.badSdkVersion]));
    throw new BadSdkVersionException(pubspec.name,
        'Package ${pubspec.name} requires SDK version '
        '${pubspec.environment.sdkVersion} but the current SDK is '
        '${sdk.version}.');
=======
    if (!pubspec.dartSdkConstraint.allows(sdk.version)) {
      throw new BadSdkVersionException(pubspec.name,
          'Package ${pubspec.name} requires SDK version '
          '${pubspec.dartSdkConstraint} but the current SDK is '
          '${sdk.version}.');
    }

    if (pubspec.flutterSdkConstraint != null) {
      if (!flutter.isAvailable) {
        throw new BadSdkVersionException(pubspec.name,
            'Package ${pubspec.name} requires the Flutter SDK, which is not '
            'available.');
      }

      if (!pubspec.flutterSdkConstraint.allows(flutter.version)) {
        throw new BadSdkVersionException(pubspec.name,
            'Package ${pubspec.name} requires Flutter SDK version '
            '${pubspec.flutterSdkConstraint} but the current SDK is '
            '${flutter.version}.');
      }
    }
>>>>>>> 08e1c1aa
  }

  fact.Dependency _dependencyToFact(Dependency dependency) =>
      new fact.Dependency(
          dependency.depender.withConstraint(dependency.depender.version),
          dependency.dep);
}<|MERGE_RESOLUTION|>--- conflicted
+++ resolved
@@ -685,15 +685,9 @@
   void _validateSdkConstraint(PackageId id, Pubspec pubspec) {
     if (_overrides.containsKey(pubspec.name)) return;
 
-<<<<<<< HEAD
-    _deducer.add(new fact.Disallowed(
-        id.withConstraint(id.version), [fact.Cause.badSdkVersion]));
-    throw new BadSdkVersionException(pubspec.name,
-        'Package ${pubspec.name} requires SDK version '
-        '${pubspec.environment.sdkVersion} but the current SDK is '
-        '${sdk.version}.');
-=======
     if (!pubspec.dartSdkConstraint.allows(sdk.version)) {
+      _deducer.add(new fact.Disallowed(
+          id.withConstraint(id.version), [fact.Cause.badSdkVersion]));
       throw new BadSdkVersionException(pubspec.name,
           'Package ${pubspec.name} requires SDK version '
           '${pubspec.dartSdkConstraint} but the current SDK is '
@@ -702,19 +696,22 @@
 
     if (pubspec.flutterSdkConstraint != null) {
       if (!flutter.isAvailable) {
+        _deducer.add(new fact.Disallowed(
+            id.withConstraint(id.version), [fact.Cause.badSdkVersion]));
         throw new BadSdkVersionException(pubspec.name,
             'Package ${pubspec.name} requires the Flutter SDK, which is not '
             'available.');
       }
 
       if (!pubspec.flutterSdkConstraint.allows(flutter.version)) {
+        _deducer.add(new fact.Disallowed(
+            id.withConstraint(id.version), [fact.Cause.badSdkVersion]));
         throw new BadSdkVersionException(pubspec.name,
             'Package ${pubspec.name} requires Flutter SDK version '
             '${pubspec.flutterSdkConstraint} but the current SDK is '
             '${flutter.version}.');
       }
     }
->>>>>>> 08e1c1aa
   }
 
   fact.Dependency _dependencyToFact(Dependency dependency) =>
